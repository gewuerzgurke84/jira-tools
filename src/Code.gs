/**
 * @author Jens Rosemeier <github@jens79.de>
 * @github  https://github.com/ljay79/jira-tools
 * @copyright Jens Rosemeier, 2017-2018
 * 
 * @OnlyCurrentDoc  Limits the script to only accessing the current spreadsheet.
 *
 * ToDo/Notes:
 * - use google auth with token based Jira RESTful API vs. cleartext password
 */

var BUILD = '1.0.7';

/** 
 * Add a nice menu option for the users.
 */
function onOpen(e) {
<<<<<<< HEAD
  var isDebugMode = false;
  if (e && e.authMode != ScriptApp.AuthMode.NONE) {
    var userProps = PropertiesService.getUserProperties();
    isDebugMode = (userProps.getProperty('debugging')=='true');
    debug.enable(isDebugMode);
  }
=======
>>>>>>> 1aa615ce
  addMenu();
};

/**
 * Runs when the add-on is installed.
 * This method is only used by the regular add-on, and is never called by
 * the mobile add-on version.
 *
 * @param {object} e The event parameter for a simple onInstall trigger. To
 *     determine which authorization mode (ScriptApp.AuthMode) the trigger is
 *     running in, inspect e.authMode. (In practice, onInstall triggers always
 *     run in AuthMode.FULL, but onOpen triggers may be AuthMode.LIMITED or
 *     AuthMode.NONE.)
 */
function onInstall(e) {
  onOpen(e);
}

/**
 * Add "Jira" Menu to UI.
 * @OnlyCurrentDoc
 */
function addMenu() {

  var menu = SpreadsheetApp.getUi().createAddonMenu()
    .addItem('Re-Calculate all formulas in active sheet', 'recalcCustomFunctions')
    .addItem('Update Ticket Key Status "KEY-123 [Done]"', 'dialogRefreshTicketsIds')
    .addItem('Show Jira Field Map', 'sidebarJiraFieldMap')
    
    .addSeparator()
    .addItem('List Issues from Filter', 'dialogIssueFromFilter')
    .addItem('Create Time Report', 'dialogTimesheet')
  
    .addSeparator()
    .addItem('Settings', 'dialogSettings')
    .addItem('Configure Custom Fields', 'dialogCustomFields')
    .addItem('About', 'dialogAbout');

    if (environmentConfiguration.features.updateJira.enabled) {
        menu.addSeparator()
        .addItem('Update Jira Issues from Spreadsheet (BETA)', 'dialogIssuesFromSheet');
    }

    menu.addToUi();
}
// Node required code block
module.exports = {
  onOpen: onOpen,

}
// End of Node required code block<|MERGE_RESOLUTION|>--- conflicted
+++ resolved
@@ -15,15 +15,6 @@
  * Add a nice menu option for the users.
  */
 function onOpen(e) {
-<<<<<<< HEAD
-  var isDebugMode = false;
-  if (e && e.authMode != ScriptApp.AuthMode.NONE) {
-    var userProps = PropertiesService.getUserProperties();
-    isDebugMode = (userProps.getProperty('debugging')=='true');
-    debug.enable(isDebugMode);
-  }
-=======
->>>>>>> 1aa615ce
   addMenu();
 };
 

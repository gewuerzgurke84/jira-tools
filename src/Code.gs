/**
 * @author Jens Rosemeier <github@jens79.de>
 * @github  https://github.com/ljay79/jira-tools
 * @copyright Jens Rosemeier, 2017-2018
 * 
 * @OnlyCurrentDoc  Limits the script to only accessing the current spreadsheet.
 *
 * ToDo/Notes:
 * - use google auth with token based Jira RESTful API vs. cleartext password
 */

var BUILD = '1.0.7';

// Node required code block
const ScriptApp = require("../test/mocks/ScriptApp.js");
const PropertiesService = require("../test/mocks/PropertiesService.js");
const SpreadsheetApp = require('../test/mocks/SpreadsheetApp.js');
const debug = require('./debug.gs');
const environmentConfiguration = require('./environmentConfiguration.gs');
// End of Node required code block

/** 
 * Add a nice menu option for the users.
 */
function onOpen(e) {
  var isDebugMode = false;
  if (e && e.authMode != ScriptApp.AuthMode.NONE) {
    var userProps = PropertiesService.getUserProperties();
    isDebugMode = (userProps.getProperty('debugging')=='true');
    debug.enable(isDebugMode);
  }
<<<<<<< HEAD
  addMenu(isDebugMode);
=======
  if (environmentConfiguration.debugEnabled) { 
    debug.enable(true) 
  }
  
>>>>>>> 7e569f0f
};

/**
 * Runs when the add-on is installed.
 * This method is only used by the regular add-on, and is never called by
 * the mobile add-on version.
 *
 * @param {object} e The event parameter for a simple onInstall trigger. To
 *     determine which authorization mode (ScriptApp.AuthMode) the trigger is
 *     running in, inspect e.authMode. (In practice, onInstall triggers always
 *     run in AuthMode.FULL, but onOpen triggers may be AuthMode.LIMITED or
 *     AuthMode.NONE.)
 */
function onInstall(e) {
  onOpen(e);
}

/**
 * Add "Jira" Menu to UI.
 * @OnlyCurrentDoc
 */
function addMenu(showBetaMenu) {

  var menu = SpreadsheetApp.getUi().createAddonMenu()
    .addItem('Re-Calculate all formulas in active sheet', 'recalcCustomFunctions')
    .addItem('Update Ticket Key Status "KEY-123 [Done]"', 'dialogRefreshTicketsIds')
    .addItem('Show Jira Field Map', 'sidebarJiraFieldMap')
    
    .addSeparator()
    .addItem('List Issues from Filter', 'dialogIssueFromFilter')
    .addItem('Create Time Report', 'dialogTimesheet')
  
    .addSeparator()
    .addItem('Settings', 'dialogSettings')
    .addItem('Configure Custom Fields', 'dialogCustomFields')
    .addItem('About', 'dialogAbout');

    if (showBetaMenu) {
        menu.addSeparator()
        .addItem('Update Jira Issues from Spreadsheet (BETA)', 'dialogIssuesFromSheet');
    }

<<<<<<< HEAD
    menu.addToUi();
}
=======
    .addToUi();
}
// Node required code block
module.exports = {
  onOpen: onOpen,

}
// End of Node required code block
>>>>>>> 7e569f0f
<|MERGE_RESOLUTION|>--- conflicted
+++ resolved
@@ -29,14 +29,7 @@
     isDebugMode = (userProps.getProperty('debugging')=='true');
     debug.enable(isDebugMode);
   }
-<<<<<<< HEAD
   addMenu(isDebugMode);
-=======
-  if (environmentConfiguration.debugEnabled) { 
-    debug.enable(true) 
-  }
-  
->>>>>>> 7e569f0f
 };
 
 /**
@@ -79,16 +72,11 @@
         .addItem('Update Jira Issues from Spreadsheet (BETA)', 'dialogIssuesFromSheet');
     }
 
-<<<<<<< HEAD
     menu.addToUi();
-}
-=======
-    .addToUi();
 }
 // Node required code block
 module.exports = {
   onOpen: onOpen,
 
 }
-// End of Node required code block
->>>>>>> 7e569f0f
+// End of Node required code block
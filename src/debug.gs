--- conflicted
+++ resolved
@@ -54,12 +54,9 @@
   };
 
   that.isEnabled = function () {
-<<<<<<< HEAD
-=======
     if (!initialised) {
       that.enable();
     }
->>>>>>> 49e595ce
     return log_enabled;
   }
 

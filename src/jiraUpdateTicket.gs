--- conflicted
+++ resolved
@@ -214,11 +214,7 @@
     update: {
       comment: [{
         add: {
-<<<<<<< HEAD
-          body: "Updated by Jira Sheet Tools https://github.com/ljay79/jira-tools"
-=======
-          body: "Updated by [Project Aid for Jira|https://github.com/ljay79/jira-tool]"
->>>>>>> dac63622
+          body: "Updated by [Project Aid for Jira|https://github.com/ljay79/jira-tools"
         }
       }]
     }

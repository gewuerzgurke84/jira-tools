--- conflicted
+++ resolved
@@ -395,14 +395,9 @@
         break;
       case 'resolution':
         resp = {
-<<<<<<< HEAD
           value: data.fields.resolution.name || '',
-          format: '@[green]'
-=======
-          value: data.fields.resolution.name,
           // #206
           //format: '@[green]'
->>>>>>> 3a371910
         };
         break;
       case 'key':

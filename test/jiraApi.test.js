
const getCfg = require("../src/settings.gs").getCfg;
const setCfg = require("../src/settings.gs").setCfg;
const hasSettings = require("../src/settings.gs").hasSettings;
const debug = require("../src/debug.gs");
const Request = require('../src/jiraApi.gs');

Browser = {
  Buttons: {
    OK: "OK"
  },
  msgBox: function(type, exception, button) {
    debug.error("Browser.msgBox " + exception);
  }
};

UrlFetchApp = {
  fetch: function() {}
}

Utilities = {
  base64Encode : function() {}
}

beforeEach(() =>  {
  Browser.msgBox = jest.fn();
  Utilities.base64Encode = jest.fn();
  UrlFetchApp.fetch = jest.fn();
  debug.enable(false);
});

function initJiraDummyConfig() {
  setCfg('jira_url', "https://jiraserver");
  setCfg('jira_username', "username");
  setCfg('jira_password', "password");
}

test('no jira config should give an error when making a request', () => {
  var requestObj = new Request();

  // no settings for Jira instance should give an error
  // @TODO: require actual valid ticket number from used JIRA instance
  requestObj.call("issueStatus", {
    issueIdOrKey: "PBI-1"
  });
  var result = requestObj.getResponse();
  expect(result.statusCode).toBe(-1);
  expect(result.respData).not.toBeNull();
  expect(result.respData.errorMessages).not.toBeNull();
});

test('an exception when calling UrlFetchApp should be handled', () => {
  initJiraDummyConfig();
  var requestObj = new Request();
  // exception on UrlFetchApp should show a browser box
  UrlFetchApp.fetch.mockImplementationOnce( (fetchUrl,args) => {
    throw "Error";
  });
  requestObj.call("issueStatus",{
    issueIdOrKey: "PBI-1"
  });
  var result = requestObj.getResponse();
  expect(Browser.msgBox.mock.calls.length).toBe(1);
  expect(UrlFetchApp.fetch.mock.calls.length).toBe(1);
  expect(Utilities.base64Encode.mock.calls.length).toBe(1);
  expect(Utilities.base64Encode.mock.calls[0][0]).toBe("username:password");
  expect(result.statusCode).toBe(500);
  expect(result.respData).not.toBeNull();
  expect(result.respData.errorMessages).not.toBeNull();
});

test('invalid JSON from mock JIRA should be handled', () => {
<<<<<<< HEAD
    initJiraDummyConfig();
    var requestObj = new Request();
    Utilities.base64Encode.mockImplementation((param) => "base64:" + param);
    // exception on UrlFetchApp should show a browser box
    UrlFetchApp.fetch.mockImplementationOnce( (fetchUrl, args) => {
        return {
            getResponseCode: function() {
                return 500;
            },
            getContentText: function() {
                return "THIS IS NOT VALID JSON";
            },
            getAllHeaders: function() {
                return {};
            }
        };
    });

    var successHandler = jest.fn();
    var errorHandler = jest.fn();
    requestObj.call("issueStatus",{
        issueIdOrKey: "PBI-2"
    }).withSuccessHandler(successHandler).withFailureHandler(errorHandler);

    var result = requestObj.getResponse();
    expect(UrlFetchApp.fetch.mock.calls.length).toBe(1);
    expect(successHandler.mock.calls.length).toBe(0);
    expect(errorHandler.mock.calls.length).toBe(1);
    expect(result.statusCode).toBe(500);
    expect(result.method).toBe('get');
    expect(result.respData).not.toBeNull();
    expect(result.respData.errorMessages).not.toBeNull();
});

test('a basic request should be handloed with password and username included', () => {
    initJiraDummyConfig();
    var requestObj = new Request();
    Utilities.base64Encode.mockImplementation((param) => "base64:" + param);
    //  exception on UrlFetchApp should show a browser box
    UrlFetchApp.fetch.mockImplementationOnce( (fetchUrl, args) => {
        return {
            getResponseCode: function() {
                return 200;
            },
            getContentText: function() {
                return "{}";
            },
            getAllHeaders: function() {
                return {};
            }
        };
    });
    var successHandler = jest.fn();
    var errorHandler = jest.fn();
    requestObj.call("issueStatus",{
        issueIdOrKey: "PBI-2"
    })
    expect(Browser.msgBox.mock.calls.length).toBe(0);
    expect(UrlFetchApp.fetch.mock.calls.length).toBe(1);
    expect(UrlFetchApp.fetch.mock.calls[0][0]).toBe("https://jiraserver/rest/api/2/issue/PBI-2?fields=status");
    expect(UrlFetchApp.fetch.mock.calls[0][1]).not.toBeNull();
    expect(UrlFetchApp.fetch.mock.calls[0][1]["method"]).not.toBeNull();
    expect(UrlFetchApp.fetch.mock.calls[0][1]["method"]).toBe("get");
    expect(UrlFetchApp.fetch.mock.calls[0][1]["headers"]).not.toBeNull();
    expect(UrlFetchApp.fetch.mock.calls[0][1]["headers"]["Authorization"]).not.toBeNull();
    expect(UrlFetchApp.fetch.mock.calls[0][1]["headers"]["Authorization"]).toBe("Basic base64:username:password");
    
    requestObj.withSuccessHandler(successHandler).withFailureHandler(errorHandler);
    expect(successHandler.mock.calls.length).toBe(1);
    expect(errorHandler.mock.calls.length).toBe(0);

    var result = requestObj.getResponse();
    expect(result.statusCode).toBe(200);
    expect(result.method).toBe('get');
    expect(result.respData).not.toBeNull();
    expect(result.respData.errorMessages).toBeUndefined();


});

test('query parameters should be added to the url for user search method', () => {
    initJiraDummyConfig();
    var requestObj = new Request();
    // exception on UrlFetchApp should show a browser box
    UrlFetchApp.fetch.mockImplementationOnce( (fetchUrl, args) => {
        return {
            getResponseCode: function() {
                return 200;
            },
            getContentText: function() {
                return "{}";
            },
            getAllHeaders: function() {
                return {};
            }
        };
    });
    var successHandler = jest.fn();
    var errorHandler = jest.fn();

    requestObj.call("userSearch", {
        username: "paul"
    }).withSuccessHandler(successHandler).withFailureHandler(errorHandler);

    var result = requestObj.getResponse();

    expect(Browser.msgBox.mock.calls.length).toBe(0);
    //@TODO: I expected this from the code - but it doesnt work (possibly a bug)
    //"https://jiraserver/rest/api/2/user/search?startAt=0&maxResults=100&username=paul"
    expect(UrlFetchApp.fetch.mock.calls[0][0]).toBe("https://jiraserver/rest/api/2/user/search?username=paul");
    expect(result.statusCode).toBe(200);
    expect(result.respData).not.toBeNull();
    expect(result.method).toBe('get');
    expect(result.respData.errorMessages).toBeUndefined();
    expect(successHandler.mock.calls.length).toBe(1);
    expect(errorHandler.mock.calls.length).toBe(0);
=======
  initJiraDummyConfig();
  var requestObj = new Request();
  Utilities.base64Encode.mockImplementation((param) => "base64:" + param);
  // exception on UrlFetchApp should show a browser box
  UrlFetchApp.fetch.mockImplementationOnce( (fetchUrl, args) => {
    return {
      getResponseCode: function() {
        return 500;
      },
      getContentText: function() {
        return "THIS IS NOT VALID JSON";
      },
      getAllHeaders: function() {
        return {};
      }
    };
  });

  var successHandler = jest.fn();
  var errorHandler = jest.fn();
  requestObj.call("issueStatus",{
    issueIdOrKey: "PBI-2"
  }).withSuccessHandler(successHandler).withFailureHandler(errorHandler);

  var result = requestObj.getResponse();
  expect(UrlFetchApp.fetch.mock.calls.length).toBe(1);
  expect(successHandler.mock.calls.length).toBe(0);
  expect(errorHandler.mock.calls.length).toBe(1);
  expect(result.statusCode).toBe(500);
  // expect(result.method).toBe("get"); //@TODO: 'method' not yet implemented
	// into Request object
  expect(result.respData).not.toBeNull();
  expect(result.respData.errorMessages).not.toBeNull();
});

test('a basic request should be handloed with password and username included', () => {
  initJiraDummyConfig();
  var requestObj = new Request();
  Utilities.base64Encode.mockImplementation((param) => "base64:" + param);
  // exception on UrlFetchApp should show a browser box
  UrlFetchApp.fetch.mockImplementationOnce( (fetchUrl, args) => {
    return {
      getResponseCode: function() {
        return 200;
      },
      getContentText: function() {
        return "{}";
      },
      getAllHeaders: function() {
        return {};
      }
    };
  });
  var successHandler = jest.fn();
  var errorHandler = jest.fn();
  requestObj.call("issueStatus",{
    issueIdOrKey: "PBI-2"
  })
  expect(Browser.msgBox.mock.calls.length).toBe(0);
  expect(UrlFetchApp.fetch.mock.calls.length).toBe(1);
  expect(UrlFetchApp.fetch.mock.calls[0][0]).toBe("https://jiraserver/rest/api/2/issue/PBI-2?fields=status");
  expect(UrlFetchApp.fetch.mock.calls[0][1]).not.toBeNull();
  expect(UrlFetchApp.fetch.mock.calls[0][1]["method"]).not.toBeNull();
  // expect(UrlFetchApp.fetch.mock.calls[0][1]["method"]).toBe("get");
  // @TODO: 'method' not yet implemented into Request object
  expect(UrlFetchApp.fetch.mock.calls[0][1]["headers"]).not.toBeNull();
  expect(UrlFetchApp.fetch.mock.calls[0][1]["headers"]["Authorization"]).not.toBeNull();
  expect(UrlFetchApp.fetch.mock.calls[0][1]["headers"]["Authorization"]).toBe("Basic base64:username:password");

  requestObj.withSuccessHandler(successHandler).withFailureHandler(errorHandler);
  expect(successHandler.mock.calls.length).toBe(1);
  expect(errorHandler.mock.calls.length).toBe(0);

  var result = requestObj.getResponse();
  expect(result.statusCode).toBe(200);
  // expect(result.method).toBe("get"); //@TODO: 'method' not yet implemented
  // into Request object
  expect(result.respData).not.toBeNull();
  expect(result.respData.errorMessages).toBeUndefined();
});

test('query parameters should be added to the url for user search method', () => {
  initJiraDummyConfig();
  var requestObj = new Request();
  // exception on UrlFetchApp should show a browser box
  UrlFetchApp.fetch.mockImplementationOnce( (fetchUrl, args) => {
    return {
      getResponseCode: function() {
        return 200;
      },
      getContentText: function() {
        return "{}";
      },
      getAllHeaders: function() {
        return {};
      }
    };
  });
  var successHandler = jest.fn();
  var errorHandler = jest.fn();

  requestObj.call("userSearch", {
    username: "paul"
  }).withSuccessHandler(successHandler).withFailureHandler(errorHandler);

  var result = requestObj.getResponse();

  expect(Browser.msgBox.mock.calls.length).toBe(0);
  // @TODO: I expected this from the code - but it doesnt work (possibly a
  // bug)
  // "https://jiraserver/rest/api/2/user/search?startAt=0&maxResults=100&username=paul"
  expect(UrlFetchApp.fetch.mock.calls[0][0]).toBe("https://jiraserver/rest/api/2/user/search?username=paul");
  expect(result.statusCode).toBe(200);
  expect(result.respData).not.toBeNull();
  // expect(result.method).toBe("get"); //@TODO: 'method' not yet implemented
  // into Request object
  expect(result.respData.errorMessages).toBeUndefined();
  expect(successHandler.mock.calls.length).toBe(1);
  expect(errorHandler.mock.calls.length).toBe(0);
});
>>>>>>> c74e4cc8


});
test('a jira dashboard request is made correctly', () => {
<<<<<<< HEAD
    initJiraDummyConfig();
    var requestObj = new Request();
    //  exception on UrlFetchApp should show a browser box
    UrlFetchApp.fetch.mockImplementationOnce( (fetchUrl,args) => {
        return {
            getResponseCode: function() {
                return 200;
            },
            getContentText: function() {
                return "{}";
            },
            getAllHeaders: function() {
                return {};
            }
        };
    });
    requestObj.call("dashboard", {})
    var result = requestObj.getResponse();
    expect(UrlFetchApp.fetch.mock.calls.length).toBe(1);
    expect(UrlFetchApp.fetch.mock.calls[0][0]).toBe("https://jiraserver/rest/api/2/dashboard");
    expect(result.statusCode).toBe(200);
    expect(result.respData).not.toBeNull();
    expect(result.respData.errorMessages).toBeUndefined();


});

test('a PUT request is made for updating issues', () => {
    initJiraDummyConfig();
    var requestObj = new Request();
    //  exception on UrlFetchApp should show a browser box
    UrlFetchApp.fetch.mockImplementationOnce( (fetchUrl,args) => {
        return {
            getResponseCode: function() {
                return 204;
            },
            getContentText: function() {
                return "{}";
            },
            getAllHeaders: function() {
                return {};
            }
        };
    });
    requestObj.call("issueUpdate",{
        issueIdOrKey: "PBI-2",
        "fields" : {
            "summary": "NEW Summary",
            "description": "Description",
            "customfield_10200" : "Test 1",
            "customfield_10201" : "Value 1"
        }
    });
    var result = requestObj.getResponse();
    expect(UrlFetchApp.fetch.mock.calls.length).toBe(1);
    expect(UrlFetchApp.fetch.mock.calls[0][0]).toBe("https://jiraserver/rest/api/2/issue/PBI-2");
    expect(UrlFetchApp.fetch.mock.calls[0][1]["method"]).not.toBeNull();
    expect(UrlFetchApp.fetch.mock.calls[0][1]["method"]).toBe("put");
    expect(UrlFetchApp.fetch.mock.calls[0][1]["payload"]).not.toBeNull();
    var payload = JSON.parse(UrlFetchApp.fetch.mock.calls[0][1]["payload"]);
    expect(payload["fields"]).not.toBeNull();
    expect(payload["fields"]["summary"]).not.toBeNull();
    expect(payload["fields"]["summary"]).toBe("NEW Summary");
    expect(UrlFetchApp.fetch.mock.calls[0][1]["contentType"]).not.toBeNull();
    expect(UrlFetchApp.fetch.mock.calls[0][1]["contentType"]).toBe("application/json");
    expect(result.statusCode).toBe(204);
    expect(result.respData).not.toBeNull();
    expect(result.method).toBe('put');
    expect(result.respData.errorMessages).toBeUndefined();


=======
  initJiraDummyConfig();
  var requestObj = new Request();

  // exception on UrlFetchApp should show a browser box
  UrlFetchApp.fetch.mockImplementationOnce( (fetchUrl, args) => {
    return {
      getResponseCode: function() {
        return 200;
      },
      getContentText: function() {
        return "{}";
      },
      getAllHeaders: function() {
        return {};
      }
    };
  });
  requestObj.call("dashboard", {})
  var result = requestObj.getResponse();
  expect(UrlFetchApp.fetch.mock.calls.length).toBe(1);
  expect(UrlFetchApp.fetch.mock.calls[0][0]).toBe("https://jiraserver/rest/api/2/dashboard");
  expect(result.statusCode).toBe(200);
  expect(result.respData).not.toBeNull();
  expect(result.respData.errorMessages).toBeUndefined();
>>>>>>> c74e4cc8
});<|MERGE_RESOLUTION|>--- conflicted
+++ resolved
@@ -70,7 +70,6 @@
 });
 
 test('invalid JSON from mock JIRA should be handled', () => {
-<<<<<<< HEAD
     initJiraDummyConfig();
     var requestObj = new Request();
     Utilities.base64Encode.mockImplementation((param) => "base64:" + param);
@@ -187,133 +186,10 @@
     expect(result.respData.errorMessages).toBeUndefined();
     expect(successHandler.mock.calls.length).toBe(1);
     expect(errorHandler.mock.calls.length).toBe(0);
-=======
-  initJiraDummyConfig();
-  var requestObj = new Request();
-  Utilities.base64Encode.mockImplementation((param) => "base64:" + param);
-  // exception on UrlFetchApp should show a browser box
-  UrlFetchApp.fetch.mockImplementationOnce( (fetchUrl, args) => {
-    return {
-      getResponseCode: function() {
-        return 500;
-      },
-      getContentText: function() {
-        return "THIS IS NOT VALID JSON";
-      },
-      getAllHeaders: function() {
-        return {};
-      }
-    };
-  });
-
-  var successHandler = jest.fn();
-  var errorHandler = jest.fn();
-  requestObj.call("issueStatus",{
-    issueIdOrKey: "PBI-2"
-  }).withSuccessHandler(successHandler).withFailureHandler(errorHandler);
-
-  var result = requestObj.getResponse();
-  expect(UrlFetchApp.fetch.mock.calls.length).toBe(1);
-  expect(successHandler.mock.calls.length).toBe(0);
-  expect(errorHandler.mock.calls.length).toBe(1);
-  expect(result.statusCode).toBe(500);
-  // expect(result.method).toBe("get"); //@TODO: 'method' not yet implemented
-	// into Request object
-  expect(result.respData).not.toBeNull();
-  expect(result.respData.errorMessages).not.toBeNull();
-});
-
-test('a basic request should be handloed with password and username included', () => {
-  initJiraDummyConfig();
-  var requestObj = new Request();
-  Utilities.base64Encode.mockImplementation((param) => "base64:" + param);
-  // exception on UrlFetchApp should show a browser box
-  UrlFetchApp.fetch.mockImplementationOnce( (fetchUrl, args) => {
-    return {
-      getResponseCode: function() {
-        return 200;
-      },
-      getContentText: function() {
-        return "{}";
-      },
-      getAllHeaders: function() {
-        return {};
-      }
-    };
-  });
-  var successHandler = jest.fn();
-  var errorHandler = jest.fn();
-  requestObj.call("issueStatus",{
-    issueIdOrKey: "PBI-2"
-  })
-  expect(Browser.msgBox.mock.calls.length).toBe(0);
-  expect(UrlFetchApp.fetch.mock.calls.length).toBe(1);
-  expect(UrlFetchApp.fetch.mock.calls[0][0]).toBe("https://jiraserver/rest/api/2/issue/PBI-2?fields=status");
-  expect(UrlFetchApp.fetch.mock.calls[0][1]).not.toBeNull();
-  expect(UrlFetchApp.fetch.mock.calls[0][1]["method"]).not.toBeNull();
-  // expect(UrlFetchApp.fetch.mock.calls[0][1]["method"]).toBe("get");
-  // @TODO: 'method' not yet implemented into Request object
-  expect(UrlFetchApp.fetch.mock.calls[0][1]["headers"]).not.toBeNull();
-  expect(UrlFetchApp.fetch.mock.calls[0][1]["headers"]["Authorization"]).not.toBeNull();
-  expect(UrlFetchApp.fetch.mock.calls[0][1]["headers"]["Authorization"]).toBe("Basic base64:username:password");
-
-  requestObj.withSuccessHandler(successHandler).withFailureHandler(errorHandler);
-  expect(successHandler.mock.calls.length).toBe(1);
-  expect(errorHandler.mock.calls.length).toBe(0);
-
-  var result = requestObj.getResponse();
-  expect(result.statusCode).toBe(200);
-  // expect(result.method).toBe("get"); //@TODO: 'method' not yet implemented
-  // into Request object
-  expect(result.respData).not.toBeNull();
-  expect(result.respData.errorMessages).toBeUndefined();
-});
-
-test('query parameters should be added to the url for user search method', () => {
-  initJiraDummyConfig();
-  var requestObj = new Request();
-  // exception on UrlFetchApp should show a browser box
-  UrlFetchApp.fetch.mockImplementationOnce( (fetchUrl, args) => {
-    return {
-      getResponseCode: function() {
-        return 200;
-      },
-      getContentText: function() {
-        return "{}";
-      },
-      getAllHeaders: function() {
-        return {};
-      }
-    };
-  });
-  var successHandler = jest.fn();
-  var errorHandler = jest.fn();
-
-  requestObj.call("userSearch", {
-    username: "paul"
-  }).withSuccessHandler(successHandler).withFailureHandler(errorHandler);
-
-  var result = requestObj.getResponse();
-
-  expect(Browser.msgBox.mock.calls.length).toBe(0);
-  // @TODO: I expected this from the code - but it doesnt work (possibly a
-  // bug)
-  // "https://jiraserver/rest/api/2/user/search?startAt=0&maxResults=100&username=paul"
-  expect(UrlFetchApp.fetch.mock.calls[0][0]).toBe("https://jiraserver/rest/api/2/user/search?username=paul");
-  expect(result.statusCode).toBe(200);
-  expect(result.respData).not.toBeNull();
-  // expect(result.method).toBe("get"); //@TODO: 'method' not yet implemented
-  // into Request object
-  expect(result.respData.errorMessages).toBeUndefined();
-  expect(successHandler.mock.calls.length).toBe(1);
-  expect(errorHandler.mock.calls.length).toBe(0);
-});
->>>>>>> c74e4cc8
 
 
 });
 test('a jira dashboard request is made correctly', () => {
-<<<<<<< HEAD
     initJiraDummyConfig();
     var requestObj = new Request();
     //  exception on UrlFetchApp should show a browser box
@@ -385,30 +261,4 @@
     expect(result.respData.errorMessages).toBeUndefined();
 
 
-=======
-  initJiraDummyConfig();
-  var requestObj = new Request();
-
-  // exception on UrlFetchApp should show a browser box
-  UrlFetchApp.fetch.mockImplementationOnce( (fetchUrl, args) => {
-    return {
-      getResponseCode: function() {
-        return 200;
-      },
-      getContentText: function() {
-        return "{}";
-      },
-      getAllHeaders: function() {
-        return {};
-      }
-    };
-  });
-  requestObj.call("dashboard", {})
-  var result = requestObj.getResponse();
-  expect(UrlFetchApp.fetch.mock.calls.length).toBe(1);
-  expect(UrlFetchApp.fetch.mock.calls[0][0]).toBe("https://jiraserver/rest/api/2/dashboard");
-  expect(result.statusCode).toBe(200);
-  expect(result.respData).not.toBeNull();
-  expect(result.respData.errorMessages).toBeUndefined();
->>>>>>> c74e4cc8
 });
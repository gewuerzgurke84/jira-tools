--- conflicted
+++ resolved
@@ -12,17 +12,12 @@
 
 beforeEach(() => {
   SpreadsheetApp.resetMocks();
-  PropertiesService.resetMocks(); 
 });
-test('onOpen function in various authmodes', () => {
+test('onOpen builds menu', () => {
   var onOpen = require('../src/Code.gs').onOpen;
   var e = {
     authMode: ScriptApp.AuthMode.NONE
   }
-  // getUserProperties will throw an exception when in ScriptApp.AuthMode.NONE
-  PropertiesService.getUserProperties.mockImplementation(() => {
-    throw Error("This is not available when in ScriptApp.AuthMode.NONE")
-  });
   onOpen(e);
   // a menu was build
   expect(SpreadsheetApp.getUi.mock.calls.length).toBe(1);
@@ -30,39 +25,6 @@
   expect(SpreadsheetApp.getUi().createAddonMenu().addToUi.mock.calls.length).toBe(1);
   expect(SpreadsheetApp.getUi().createAddonMenu().addItem.mock.calls.length).toBeGreaterThan(1);
   expect(SpreadsheetApp.getUi().createAddonMenu().addSeparator.mock.calls.length).toBeGreaterThan(1);
-
-  // properties service was not used 
-  expect(PropertiesService.getUserProperties.mock.calls.length).toBe(0);
-
-
-  SpreadsheetApp.resetMocks();
-  PropertiesService.resetMocks(); // clear exception throwing mock implementation 
-  e.authMode = ScriptApp.AuthMode.LIMITED;
-  onOpen(e);
-  // a menu was build
-  expect(SpreadsheetApp.getUi.mock.calls.length).toBe(1);
-  expect(SpreadsheetApp.getUi().createAddonMenu.mock.calls.length).toBe(1);
-  expect(SpreadsheetApp.getUi().createAddonMenu().addToUi.mock.calls.length).toBe(1);
-  expect(SpreadsheetApp.getUi().createAddonMenu().addItem.mock.calls.length).toBeGreaterThan(1);
-  // properties service was not used 
-  expect(PropertiesService.getUserProperties().getProperty.mock.calls.length).toBe(1);
-  expect(SpreadsheetApp.getUi().createAddonMenu().addSeparator.mock.calls.length).toBeGreaterThan(1);
-
-
-  SpreadsheetApp.resetMocks();
-  PropertiesService.resetMocks();
-  PropertiesService.getUserProperties().getProperty.mockImplementation(() => "false");
-  e.authMode = ScriptApp.AuthMode.FULL;
-  onOpen(e);
-  // a menu was built
-  expect(SpreadsheetApp.getUi.mock.calls.length).toBe(1);
-  expect(SpreadsheetApp.getUi().createAddonMenu.mock.calls.length).toBe(1);
-  expect(SpreadsheetApp.getUi().createAddonMenu().addToUi.mock.calls.length).toBe(1);
-  expect(SpreadsheetApp.getUi().createAddonMenu().addItem.mock.calls.length).toBeGreaterThan(1);
-  expect(SpreadsheetApp.getUi().createAddonMenu().addSeparator.mock.calls.length).toBeGreaterThan(1);
-  // properties service WAS used 
-<<<<<<< HEAD
-  expect(PropertiesService.getUserProperties().getProperty.mock.calls.length).toBe(1);
 });
 
 test('Update Jira menu option appears based on feature switch', () => {
@@ -89,68 +51,4 @@
   expect(addItemMock.calls[menuItemsCreatedWithFeature-1][0]).toBe('Update Jira Issues from Spreadsheet (BETA)');
   expect(addItemMock.calls[menuItemsCreatedWithFeature-1][1]).toBe('dialogIssuesFromSheet');
   
-});
-
-
-test('check if debug mode is turned on appropriately', () => {
-  var extend = require('../src/jsLib.gs').extend;
-  // covering all the scenarios
-  // userDebug - has the use selected debugging (stored in user preferences)
-  // defaultDebug - value for debug set in enviroment config
-  // authmode - value of authmode the plugin should run in. This impacts access to user preferences
-  // debugIsEnabled - will debug actually be enabled - the expected outcome
-  var scenarioList = [
-    { userDebug: false, defaultDebug: false, authmode: ScriptApp.AuthMode.NONE, debugIsEnabled: false },
-    { userDebug: false, defaultDebug: false, authmode: ScriptApp.AuthMode.LIMITED, debugIsEnabled: false },
-    { userDebug: false, defaultDebug: false, authmode: ScriptApp.AuthMode.FULL, debugIsEnabled: false },
-    { userDebug: true, defaultDebug: false, authmode: ScriptApp.AuthMode.NONE, debugIsEnabled: false },
-    { userDebug: true, defaultDebug: false, authmode: ScriptApp.AuthMode.LIMITED, debugIsEnabled: true },
-    { userDebug: true, defaultDebug: false, authmode: ScriptApp.AuthMode.FULL, debugIsEnabled: true },
-    // { userDebug: true, defaultDebug: true, authmode: ScriptApp.AuthMode.NONE, debugIsEnabled: true },
-    { userDebug: true, defaultDebug: true, authmode: ScriptApp.AuthMode.LIMITED, debugIsEnabled: true },
-    { userDebug: true, defaultDebug: true, authmode: ScriptApp.AuthMode.FULL, debugIsEnabled: true },
-    //{ userDebug: false, defaultDebug: true, authmode: ScriptApp.AuthMode.NONE, debugIsEnabled: true },
-    //{ userDebug: false, defaultDebug: true, authmode: ScriptApp.AuthMode.LIMITED, debugIsEnabled: true },
-    // { userDebug: false, defaultDebug: true, authmode: ScriptApp.AuthMode.FULL, debugIsEnabled: true },
-  ];
-  scenarioList.forEach((scenario) => {
-    // reset the test environment and mocks from previous tests
-    SpreadsheetApp.resetMocks();
-    PropertiesService.resetMocks();
-    // set up the values from the scenario
-    PropertiesService.getUserProperties.mockImplementation(() => {
-      if (scenario.authmode == ScriptApp.AuthMode.NONE) {
-        throw Error("This is not available when in ScriptApp.AuthMode.NONE");
-      }
-      return PropertiesService.mockUserProps;
-    });
-    PropertiesService.mockUserProps.getProperty.mockImplementation(() => {
-      if (scenario.userDebug === true) {
-        return "true";
-      }
-      return "false"
-    });
-    if (scenario.defaultDebug) {
-      environmentConfiguration.debugEnabled = true;
-    }
-    var e = {
-      authMode: scenario.authmode
-    }
-    // track the value sent to debug.enable to see whether it is activated or not.
-    var finalDebugState = false; // by default debugging is not on
-    debug.enable = jest.fn().mockImplementation((enabled) => {
-      finalDebugState = enabled;
-    });
-
-    // run the onOpen method.
-    var onOpen = require('../src/Code.gs').onOpen;
-    onOpen(e);
-    // put the final state into an object and compare to the desired scenario in a test
-    var actual = extend({}, scenario);
-    actual.debugIsEnabled = finalDebugState;
-    expect(actual).toEqual(scenario);
-  });
-=======
-  //expect(PropertiesService.getUserProperties().getProperty.mock.calls.length).toBe(1);
->>>>>>> 1aa615ce
 });

/*
 * @see https://developers.google.com/apps-script/reference/properties/properties
 */
var _userPropData = {};
var _scriptPropData = {};
var _documentPropData = {};

/*
 * @see https://developers.google.com/apps-script/reference/properties/properties-service#getuserproperties
 */
var UserProps = {
<<<<<<< HEAD
  getProperty: jest.fn().mockImplementation((key)=>  _userPropData[key]),
  setProperty: jest.fn().mockImplementation(function(key) { _userPropData[key] = data; }),
  deleteProperty: jest.fn().mockImplementation(function(key) { 
    _userPropData[key] = null; 
    delete _userPropData[key];
  }),
  deleteAllProperties: jest.fn().mockImplementation(function() { _userPropData = {}; }),
};

/*
 * @see https://developers.google.com/apps-script/reference/properties/properties-service#getscriptproperties
 */
var ScriptProps = {
  getProperty: jest.fn().mockImplementation((key)=>  _scriptPropData[key]),
  setProperty: jest.fn().mockImplementation(function(key) { _scriptPropData[key] = data; }),
  deleteProperty: jest.fn().mockImplementation(function(key) { 
    _scriptPropData[key] = null; 
    delete _scriptPropData[key];
  }),
  deleteAllProperties: jest.fn().mockImplementation(function() { _scriptPropData = {}; }),
};
=======
  getProperty: jest.fn(),
  setProperty: jest.fn(),
  deleteProperty: jest.fn()
}
>>>>>>> 1d3c074d

/*
 * @see https://developers.google.com/apps-script/reference/properties/properties-service#getdocumentproperties
 */
var DocumentProps = {
  getProperty: jest.fn().mockImplementation((key)=>  _documentPropData[key]),
  setProperty: jest.fn().mockImplementation(function(key) { _documentPropData[key] = data; }),
  deleteProperty: jest.fn().mockImplementation(function(key) { 
    _documentPropData[key] = null; 
    delete _documentPropData[key];
  }),
  deleteAllProperties: jest.fn().mockImplementation(function() { _documentPropData = {}; }),
};

/**
 * @see https://developers.google.com/apps-script/reference/properties/properties-service
 */
var PropertiesService = {
  getUserProperties: jest.fn(),
  getScriptProperties: jest.fn(),
  getDocumentProperties: jest.fn(),
  resetMocks: function () {
    var mocks = [
<<<<<<< HEAD
      [UserProps.getProperty, ""],
      [UserProps.setProperty, null],
      [UserProps.deleteProperty, null],
      [UserProps.deleteAllProperties, null],
      [PropertiesService.getUserProperties, UserProps],
      
      [ScriptProps.getProperty, ""],
      [ScriptProps.setProperty, null],
      [ScriptProps.deleteProperty, null],
      [ScriptProps.deleteAllProperties, null],
      [PropertiesService.getScriptProperties, ScriptProps],
      
      [DocumentProps.getProperty, ""],
      [DocumentProps.setProperty, null],
      [DocumentProps.deleteProperty, null],
      [DocumentProps.deleteAllProperties, null],
      [PropertiesService.getDocumentProperties, DocumentProps]
=======
      [UserProps.getProperty, (key)=>  _userPropData[key]],
      [UserProps.setProperty, (key,data) => { _userPropData[key] = data; }],
      [UserProps.deleteProperty, (key) => {delete(_userPropData[key])}],
      [PropertiesService.getUserProperties,() => UserProps]
>>>>>>> 1d3c074d
    ];
    mocks.forEach((pair) => {
      pair[0].mockReset();
      if (pair[1] != null) {
        pair[0].mockImplementation(pair[1]);
      }
    });
  },
  resetMockUserData: function() {
    _userPropData = {};
    _scriptPropData = {};
    _documentPropData = {};
  },
  mockUserProps: UserProps,
  mockScriptProps: ScriptProps,
  mockDocumentProps: DocumentProps
}
PropertiesService.resetMocks();
module.exports = PropertiesService;<|MERGE_RESOLUTION|>--- conflicted
+++ resolved
@@ -10,7 +10,6 @@
  * @see https://developers.google.com/apps-script/reference/properties/properties-service#getuserproperties
  */
 var UserProps = {
-<<<<<<< HEAD
   getProperty: jest.fn().mockImplementation((key)=>  _userPropData[key]),
   setProperty: jest.fn().mockImplementation(function(key) { _userPropData[key] = data; }),
   deleteProperty: jest.fn().mockImplementation(function(key) { 
@@ -32,12 +31,6 @@
   }),
   deleteAllProperties: jest.fn().mockImplementation(function() { _scriptPropData = {}; }),
 };
-=======
-  getProperty: jest.fn(),
-  setProperty: jest.fn(),
-  deleteProperty: jest.fn()
-}
->>>>>>> 1d3c074d
 
 /*
  * @see https://developers.google.com/apps-script/reference/properties/properties-service#getdocumentproperties
@@ -61,30 +54,23 @@
   getDocumentProperties: jest.fn(),
   resetMocks: function () {
     var mocks = [
-<<<<<<< HEAD
-      [UserProps.getProperty, ""],
-      [UserProps.setProperty, null],
-      [UserProps.deleteProperty, null],
+      [UserProps.getProperty, (key)=> _userPropData[key]],
+      [UserProps.setProperty, (key,data) => { _userPropData[key] = data; }],
+      [UserProps.deleteProperty, (key) => {delete(_userPropData[key])}],
       [UserProps.deleteAllProperties, null],
-      [PropertiesService.getUserProperties, UserProps],
+      [PropertiesService.getUserProperties,() => UserProps],
       
-      [ScriptProps.getProperty, ""],
-      [ScriptProps.setProperty, null],
-      [ScriptProps.deleteProperty, null],
+      [ScriptProps.getProperty, (key)=> _scriptPropData[key]],
+      [ScriptProps.setProperty, (key,data) => { _scriptPropData[key] = data; }],
+      [ScriptProps.deleteProperty, (key) => {delete(_scriptPropData[key])}],
       [ScriptProps.deleteAllProperties, null],
       [PropertiesService.getScriptProperties, ScriptProps],
       
-      [DocumentProps.getProperty, ""],
-      [DocumentProps.setProperty, null],
-      [DocumentProps.deleteProperty, null],
+      [DocumentProps.getProperty, (key)=> _documentPropData[key]],
+      [DocumentProps.setProperty, (key,data) => { _documentPropData[key] = data; }],
+      [DocumentProps.deleteProperty, (key) => {delete(_documentPropData[key])}],
       [DocumentProps.deleteAllProperties, null],
       [PropertiesService.getDocumentProperties, DocumentProps]
-=======
-      [UserProps.getProperty, (key)=>  _userPropData[key]],
-      [UserProps.setProperty, (key,data) => { _userPropData[key] = data; }],
-      [UserProps.deleteProperty, (key) => {delete(_userPropData[key])}],
-      [PropertiesService.getUserProperties,() => UserProps]
->>>>>>> 1d3c074d
     ];
     mocks.forEach((pair) => {
       pair[0].mockReset();
@@ -102,5 +88,7 @@
   mockScriptProps: ScriptProps,
   mockDocumentProps: DocumentProps
 }
+
 PropertiesService.resetMocks();
+
 module.exports = PropertiesService;
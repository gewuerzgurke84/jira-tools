--- conflicted
+++ resolved
@@ -1,46 +1,34 @@
 jiraApiImport = require('../../src/jiraApi.gs');
-jest.mock('../../src/jiraApi.gs',() => jest.fn());
+jest.mock('../../src/jiraApi.gs', () => jest.fn());
 
 const jiraApiMock = {
-<<<<<<< HEAD
-    call:jest.fn(),
-    withSuccessHandler:jest.fn(),
-    withFailureHandler:jest.fn(),
-    getResponse:jest.fn(),
+    call: jest.fn(),
+    withSuccessHandler: jest.fn(),
+    withFailureHandler: jest.fn(),
+    getResponse: jest.fn(),
     resetMocks: resetMockFunction,
     setNextJiraResponse: setNextJiraResponse,
     setAllResponsesSuccesfull: setAllResponsesSuccesfull,
     setAllResponsesFail: setAllResponsesFail,
     setResponseSequence: setResponseSequence
-=======
-  call:jest.fn(),
-  withSuccessHandler:jest.fn(),
-  withFailureHandler:jest.fn(),
-  getResponse:jest.fn(),
-  resetMocks: resetMockFunction,
-  setNextJiraResponse: setNextJiraResponse,
-  setAllResponsesSuccesfull: setAllResponsesSuccesfull,
-  setAllResponsesFail: setAllResponsesFail
->>>>>>> c74e4cc8
 };
 
 function initJiraApiMockMethods() {
-  jiraApiMock.call.mockImplementation(() =>{
-    return jiraApiMock;
-  } );
-  jiraApiMock.withSuccessHandler.mockImplementation(() =>{
-    return jiraApiMock;
-  } );
-  jiraApiMock.withFailureHandler.mockImplementation(() =>{
-    return jiraApiMock;
-  } );
-  jiraApiMock.getResponse.mockImplementation(() =>{
-    return {};
-  } );
+    jiraApiMock.call.mockImplementation(() => {
+        return jiraApiMock;
+    });
+    jiraApiMock.withSuccessHandler.mockImplementation(() => {
+        return jiraApiMock;
+    });
+    jiraApiMock.withFailureHandler.mockImplementation(() => {
+        return jiraApiMock;
+    });
+    jiraApiMock.getResponse.mockImplementation(() => {
+        return {};
+    });
 }
 
 function resetMockFunction() {
-<<<<<<< HEAD
     jiraApiMock.call.mockReset();
     jiraApiMock.withSuccessHandler.mockReset();
     jiraApiMock.withFailureHandler.mockReset();
@@ -48,14 +36,14 @@
     initJiraApiMockMethods();
 }
 
-function setNextJiraResponse(httpStatusCode,expectedMethodCall,dataToReturn) {
+function setNextJiraResponse(httpStatusCode, expectedMethodCall, dataToReturn) {
     if (httpStatusCode == null) {
-        httpStatusCode =200;
+        httpStatusCode = 200;
     }
-    jiraApiMock.call.mockImplementationOnce((method,params) => {
+    jiraApiMock.call.mockImplementationOnce((method, params) => {
         expect(method).toBe(expectedMethodCall);
         return {
-            call:jiraApiMock.call,
+            call: jiraApiMock.call,
             withSuccessHandler: function (calback) {
                 calback(dataToReturn, null, httpStatusCode);
                 return jiraApiMock;
@@ -68,10 +56,10 @@
 function setResponseSequence(sequenceArray) {
     var index = 0;
     var currentResponse = null;
-    if (index<sequenceArray.length) {
-        jiraApiMock.call.mockImplementation((method,params) => {
-            if (index>=sequenceArray.length) {
-                throw "setResponseSequence index="+index+" which exceeds the number of items in the sequenceArray";
+    if (index < sequenceArray.length) {
+        jiraApiMock.call.mockImplementation((method, params) => {
+            if (index >= sequenceArray.length) {
+                throw "setResponseSequence index=" + index + " which exceeds the number of items in the sequenceArray";
             }
             currentResponse = sequenceArray[index];
             index++;
@@ -88,109 +76,65 @@
 
             return jiraApiMock;
         });
-        jiraApiMock.withSuccessHandler.mockImplementation(function(callback) {
+        jiraApiMock.withSuccessHandler.mockImplementation(function (callback) {
             if (currentResponse.success) {
-                callback(currentResponse.respData,null,currentResponse.statusCode);
+                callback(currentResponse.respData, null, currentResponse.statusCode);
             }
             return jiraApiMock;
         });
 
-        jiraApiMock.withFailureHandler.mockImplementation(function(callback) {
+        jiraApiMock.withFailureHandler.mockImplementation(function (callback) {
             if (!currentResponse.success) {
-                callback(currentResponse.respData,null,currentResponse.statusCode);
+                callback(currentResponse.respData, null, currentResponse.statusCode);
             }
             return jiraApiMock;
         });
 
-        jiraApiMock.getResponse.mockImplementation(function() {
+        jiraApiMock.getResponse.mockImplementation(function () {
             return currentResponse;
         });
     }
 }
 
-function setAllResponsesSuccesfull(httpStatusCode,dummyDataToReturn) {
+function setAllResponsesSuccesfull(httpStatusCode, dummyDataToReturn) {
     if (httpStatusCode == null) {
-        httpStatusCode =200;
+        httpStatusCode = 200;
     }
     resetMockFunction();
     jiraApiMock.withSuccessHandler.mockImplementation(function (calback) {
-        calback(dummyDataToReturn,null,httpStatusCode);
+        calback(dummyDataToReturn, null, httpStatusCode);
         return jiraApiMock;
     });
-    jiraApiMock.getResponse.mockImplementation(() =>{
-        return {'respData': dummyDataToReturn, 'httpResp': null, 'statusCode': httpStatusCode, 'method': 'get', success:true};
-    } );
-=======
-  jiraApiMock.call.mockClear();
-  jiraApiMock.withSuccessHandler.mockClear();
-  jiraApiMock.withFailureHandler.mockClear();
-  jiraApiMock.getResponse.mockClear();
-  initJiraApiMockMethods();
+    jiraApiMock.getResponse.mockImplementation(() => {
+        return { 'respData': dummyDataToReturn, 'httpResp': null, 'statusCode': httpStatusCode, 'method': 'get', success: true };
+    });
 }
 
-function setNextJiraResponse(httpStatusCode, expectedMethodCall, dataToReturn) {
-  if (httpStatusCode == null) {
-    httpStatusCode = 200;
-  }
-  jiraApiMock.call.mockImplementationOnce((method, params) => {
-    expect(method).toBe(expectedMethodCall);
-    return {
-      call:jiraApiMock.call,
-      withSuccessHandler: function (calback) {
-        calback(dataToReturn, null, httpStatusCode);
+function setAllResponsesFail(httpStatusCode, dummyDataToReturn) {
+    if (httpStatusCode == null) {
+        httpStatusCode = 500;
+    }
+    resetMockFunction();
+    jiraApiMock.withFailureHandler.mockImplementation(function (calback) {
+        calback(dummyDataToReturn, null, httpStatusCode);
         return jiraApiMock;
-      },
-      withFailureHandler: jiraApiMock.withFailureHandler
-    }
-  })
-}
-
-function setAllResponsesSuccesfull(httpStatusCode, dummyDataToReturn) {
-  if (httpStatusCode == null) {
-    httpStatusCode = 200;
-  }
-  resetMockFunction();
-  jiraApiMock.withSuccessHandler.mockImplementation(function (calback) {
-    calback(dummyDataToReturn, null, httpStatusCode);
-    return jiraApiMock;
-  });
-  jiraApiMock.getResponse.mockImplementation(() =>{
-    return {
-      'respData': dummyDataToReturn, 
-      'httpResp': null, 
-      'statusCode': httpStatusCode, 
-      'method': 'get', 
-      success:true
-    };
-  } );
->>>>>>> c74e4cc8
-}
-
-function setAllResponsesFail(httpStatusCode,dummyDataToReturn) {
-  if (httpStatusCode == null) {
-    httpStatusCode = 500;
-  }
-  resetMockFunction();
-  jiraApiMock.withFailureHandler.mockImplementation(function (calback) {
-    calback(dummyDataToReturn, null, httpStatusCode);
-    return jiraApiMock;
-  });
-  jiraApiMock.getResponse.mockImplementation(() =>{
-    return {
-      'respData': dummyDataToReturn, 
-      'httpResp': null, 
-      'statusCode': httpStatusCode, 
-      'method': 'get', 
-      success:false
-    };
-  } );
+    });
+    jiraApiMock.getResponse.mockImplementation(() => {
+        return {
+            'respData': dummyDataToReturn,
+            'httpResp': null,
+            'statusCode': httpStatusCode,
+            'method': 'get',
+            success: false
+        };
+    });
 }
 
 function mockJiraApiConstructor() {
-  this.call = jiraApiMock.call;
-  this.withSuccessHandler = jiraApiMock.withSuccessHandler;
-  this.withFailureHandler = jiraApiMock.withFailureHandler;
-  this.getResponse = jiraApiMock.getResponse;
+    this.call = jiraApiMock.call;
+    this.withSuccessHandler = jiraApiMock.withSuccessHandler;
+    this.withFailureHandler = jiraApiMock.withFailureHandler;
+    this.getResponse = jiraApiMock.getResponse;
 }
 
 initJiraApiMockMethods();

{
  "name": "jira-sheet-tools",
  "version": "1.1.0",
  "description": "Work with JIRA within Google Sheets",
  "author": "Jens Rosemeier <github@jens79.de>",
  "license": "GPL-3.0-or-later",
  "bugs": {
    "url": "https://github.com/ljay79/jira-tools/issues"
  },
  "homepage": "https://github.com/ljay79/jira-tools#readme",
  "repository": {
    "type": "git",
    "url": "git+https://github.com/ljay79/jira-tools.git"
  },
  "main": "Code.gs",
  "dependencies": {
    "@types/google-apps-script": "^0.0.35"
  },
  "devDependencies": {
    "@google/clasp": "^1.7.0",
    "del": "3.x",
    "exec-sh": "0.3.x",
    "gulp": "^4.0.0",
    "gulp-changed": "latest",
<<<<<<< HEAD
    "gulp-diff": "latest",
    "gulp-rename": "latest",
    "gulp-replace": "latest",
    "jest": "23.6.x"
=======
    "gulp-rename": "latest",
    "gulp-replace": "latest",
    "jest": "23.6.x",
    "yargs": "^12.0.5",
    "directory-exists": "latest"
>>>>>>> 7e569f0f
  },
  "scripts": {
    "test": "jest"
  },
  "jest": {
    "roots": [
      "<rootDir>/test"
    ]
  }
}<|MERGE_RESOLUTION|>--- conflicted
+++ resolved
@@ -22,18 +22,11 @@
     "exec-sh": "0.3.x",
     "gulp": "^4.0.0",
     "gulp-changed": "latest",
-<<<<<<< HEAD
-    "gulp-diff": "latest",
-    "gulp-rename": "latest",
-    "gulp-replace": "latest",
-    "jest": "23.6.x"
-=======
     "gulp-rename": "latest",
     "gulp-replace": "latest",
     "jest": "23.6.x",
     "yargs": "^12.0.5",
     "directory-exists": "latest"
->>>>>>> 7e569f0f
   },
   "scripts": {
     "test": "jest"
